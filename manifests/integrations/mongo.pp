--- conflicted
+++ resolved
@@ -19,7 +19,7 @@
 #
 #  or for multiple servers
 #
-#  class { 'datadog::integrations::mongo' :
+#  class { 'datadog_agent::integrations::mongo' :
 #    servers => [
 #      {
 #        'host' => 'localhost',
@@ -34,22 +34,15 @@
 #    ]
 #  }
 #
-<<<<<<< HEAD
 class datadog_agent::integrations::mongo(
-=======
-class datadog::integrations::mongo(
   $servers = [],
->>>>>>> 94fc221b
   $host = '127.0.0.1',
   $port = 27017,
   $tags = []
 ) inherits datadog_agent::params {
 
-<<<<<<< HEAD
   validate_array($tags)
-=======
-  validate_array( $tags )
-  validate_array( $servers )
+  validate_array($servers)
 
   if empty($servers) {
     $servers = [{
@@ -58,11 +51,6 @@
       'tags' => $tags,
     }]
   }
-
-  package { $mongo_int_package :
-    ensure => installed,
-  }
->>>>>>> 94fc221b
 
   file { "${conf_dir}/mongo.yaml":
     ensure  => file,
