--- conflicted
+++ resolved
@@ -49,15 +49,12 @@
   validate_bool( $hiera_processes )
   validate_array( $processes )
 
-<<<<<<< HEAD
   if $hiera_processes {
     $local_processes = hiera_array('datadog_agent::integrations::process::processes')
   } else {
     $local_processes = $processes
   }
 
-  file { "${datadog_agent::params::conf_dir}/process.yaml":
-=======
   if $::datadog_agent::agent6_enable {
     $dst = "${datadog_agent::conf6_dir}/process.yaml"
   } else {
@@ -65,7 +62,6 @@
   }
 
   file { $dst:
->>>>>>> e02286d5
     ensure  => file,
     owner   => $datadog_agent::params::dd_user,
     group   => $datadog_agent::params::dd_group,
