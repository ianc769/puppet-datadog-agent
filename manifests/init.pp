--- conflicted
+++ resolved
@@ -17,13 +17,8 @@
 #   $puppetmaster_user
 #       Will chown the api key used by the report processor to this user.
 #   $non_local_traffic
-<<<<<<< HEAD
-#       Enable you to use the agent as a proxy, see
-#       https://github.com/DataDog/dd-agent/wiki/Proxy-Configuration
-=======
 #       Enable you to use the agent as a proxy. Defaults to false.
 #       See https://github.com/DataDog/dd-agent/wiki/Proxy-Configuration
->>>>>>> e0e8a420
 #
 # Actions:
 #
