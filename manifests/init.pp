--- conflicted
+++ resolved
@@ -50,11 +50,7 @@
   $puppetmaster_user = 'puppet',
   $non_local_traffic = false,
   $log_level = 'info'
-<<<<<<< HEAD
 ) inherits datadog::params {
-=======
-) inherits datadog_agent::params {
->>>>>>> 248f2955
 
   validate_string($dd_url)
   validate_string($host)
@@ -65,10 +61,7 @@
   validate_bool($non_local_traffic)
   validate_string($log_level)
 
-<<<<<<< HEAD
   include datadog::params
-=======
->>>>>>> 248f2955
   case upcase($log_level) {
     'CRITICAL': { $_loglevel = 'CRITICAL' }
     'DEBUG':    { $_loglevel = 'DEBUG' }
@@ -79,11 +72,6 @@
     'WARNING':  { $_loglevel = 'WARNING' }
     default:    { $_loglevel = 'INFO' }
   }
-<<<<<<< HEAD
-=======
-
-  include datadog_agent::params
->>>>>>> 248f2955
 
   case $operatingsystem {
     "Ubuntu","Debian" : { include datadog_agent::ubuntu }
