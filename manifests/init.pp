--- conflicted
+++ resolved
@@ -386,7 +386,6 @@
     default: { fail("Class[datadog_agent]: Unsupported operatingsystem: ${::operatingsystem}") }
   }
 
-<<<<<<< HEAD
   if ($dd_groups) {
     user { "$dd_user":
       groups  => $dd_groups,
@@ -395,10 +394,6 @@
   }
 
   file { '/etc/dd-agent':
-=======
-  # required by reports even in agent5 scenario
-  file { '/etc/datadog-agent':
->>>>>>> e02286d5
     ensure  => directory,
     owner   => $dd_user,
     group   => $dd_group,
@@ -406,7 +401,6 @@
     require => Package['datadog-agent'],
   }
 
-<<<<<<< HEAD
   file { $conf_dir:
     ensure  => directory,
     purge   => $conf_dir_purge,
@@ -416,8 +410,6 @@
     group   => $dd_group,
     notify  => Service[$datadog_agent::params::service_name],
   }
-=======
->>>>>>> e02286d5
 
   if !$agent6_enable {
     file { '/etc/dd-agent':
