--- conflicted
+++ resolved
@@ -21,12 +21,6 @@
 api_key: <%= api_key %>
 
 # Force the hostname to whatever you want.
-<<<<<<< HEAD
-#hostname: mymachine.mydomain
-
-# Set the host's tags
-#tags: mytag0, mytag1
-=======
 <% if host.empty? -%>
 # hostname:
 <% else -%>
@@ -38,7 +32,7 @@
 <% if !tags.empty? -%>
 tags: <%= tags.join(', ') %>
 <% end -%>
->>>>>>> e0e8a420
+
 
 # Collect AWS EC2 custom tags as agent tags
 # collect_ec2_tags: no
@@ -58,7 +52,6 @@
 
 # Use mount points instead of volumes to track disk and fs metrics
 use_mount: no
-<<<<<<< HEAD
 
 # Change port the Agent is listening to
 # listen_port: 17123
@@ -88,37 +81,6 @@
 # Pup configuration
 # ========================================================================== #
 
-=======
-
-# Change port the Agent is listening to
-# listen_port: 17123
-
-# Start a graphite listener on this port
-# graphite_listen_port: 17124
-
-# Additional directory to look for Datadog checks
-# additional_checksd: /etc/dd-agent/checks.d/
-
-# Allow non-local traffic to this Agent
-# This is required when using this Agent as a proxy for other Agents
-# that might not have an internet connection
-# For more information, please see
-# https://github.com/DataDog/dd-agent/wiki/Network-Traffic-and-Proxy-Configuration
-non_local_traffic: <%= non_local_traffic %>
-
-# Select the Tornado HTTP Client in the forwarder
-# Default to the simple http client
-# use_curl_http_client: False
-
-# The loopback address the Forwarder and Dogstatsd will bind.
-# Optional, it is mainly used when running the agent on Openshift
-# bind_host: localhost
-
-# ========================================================================== #
-# Pup configuration
-# ========================================================================== #
-
->>>>>>> e0e8a420
 # Pup is a small server that displays metric data collected by the Agent.
 # Think of it as a fancy status page or a toe dip into the world of
 # datadog. It can be connected to on the port below.
